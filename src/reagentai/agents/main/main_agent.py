--- conflicted
+++ resolved
@@ -156,11 +156,8 @@
         Tool(is_valid_smiles),
         Tool(smiles_to_image),
         Tool(route_to_image),
-<<<<<<< HEAD
         Tool(find_similar_molecules),
-=======
         duckduckgo_search_tool(),
->>>>>>> 04f8a457
     ]
 
     aizynth_finder = initialize_aizynthfinder(
